"use strict";

const path = require("path");
const util = require("util");
const fs = require("fs-extra");
const chalk = require("chalk");
const esbuild = require("esbuild");
const spawn = require("cross-spawn");
const sstCore = require("@serverless-stack/core");
const exec = util.promisify(require("child_process").exec);

const paths = require("./paths");
const array = require("../../lib/array");
const { mkdir } = require("fs/promises");

const logger = sstCore.logger;

const buildDir = path.join(paths.appBuildPath, "lib");
const tsconfig = path.join(paths.appPath, "tsconfig.json");
let esbuildOptions;

function sleep(ms) {
  return new Promise((resolve) => setTimeout(resolve, ms));
}

function isGoRuntime(runtime) {
  return runtime.startsWith("go");
}

function isNodeRuntime(runtime) {
  return runtime.startsWith("nodejs");
}

function isDotnetRuntime(runtime) {
  return runtime.startsWith("dotnetcore");
}

function isPythonRuntime(runtime) {
  return runtime.startsWith("python");
}

async function checkFileExists(file) {
  return fs.promises
    .access(file, fs.constants.F_OK)
    .then(() => true)
    .catch(() => false);
}

function getEsbuildTarget() {
  return "node" + process.version.slice(1);
}

/**
 * Finds the path to the tsc package executable by converting the file path of:
 * /Users/spongebob/serverless-stack/node_modules/typescript/dist/index.js
 * to:
 * /Users/spongebob/serverless-stack/node_modules/.bin/tsc
 */
function getTsBinPath() {
  const pkg = "typescript";
  const filePath = require.resolve(pkg);
  const matches = filePath.match(/(^.*[/\\]node_modules)[/\\].*$/);

  if (matches === null || !matches[1]) {
    throw new Error(`There was a problem finding ${pkg}`);
  }

  return path.join(matches[1], ".bin", "tsc");
}

function getCdkBinPath() {
  const pkg = "aws-cdk";
  const filePath = require.resolve(pkg);
  const matches = filePath.match(/(^.*[/\\]node_modules)[/\\].*$/);

  if (matches === null || !matches[1]) {
    throw new Error(`There was a problem finding ${pkg}`);
  }

  return path.join(matches[1], ".bin", "cdk");
}

async function getAppPackageJson() {
  const srcPath = paths.appPackageJson;

  try {
    return await fs.readJson(srcPath);
  } catch (e) {
    throw new Error(`No valid package.json found in ${srcPath}`);
  }
}

function getExternalModules(packageJson) {
  return Object.keys({
    ...(packageJson.dependencies || {}),
    ...(packageJson.devDependencies || {}),
    ...(packageJson.peerDependencies || {}),
  });
}

async function getInputFilesFromEsbuildMetafile(file) {
  let metaJson;

  try {
    metaJson = await fs.readJson(file);
  } catch (e) {
    logger.debug(e);
    throw new Error("\nThere was a problem reading the build metafile.\n");
  }

  return Object.keys(metaJson.inputs).map((input) => path.resolve(input));
}

function filterMismatchedVersion(deps, version) {
  const mismatched = [];

  for (let dep in deps) {
    if (/^@?aws-cdk/.test(dep) && deps[dep] !== version) {
      mismatched.push(dep);
    }
  }

  return mismatched;
}

function formatDepsForInstall(depsList, version) {
  return depsList.map((dep) => `${dep}@${version}`).join(" ");
}

/**
 * Check if the user's app is using the exact version of the currently supported
 * AWS CDK version that Serverless Stack is using. If not, then show an error
 * message with update instructions.
 * More here
 *  - For TS: https://github.com/aws/aws-cdk/issues/542
 *  - For JS: https://github.com/aws/aws-cdk/issues/9578
 */
function runCdkVersionMatch(packageJson, cliInfo) {
  const usingYarn = cliInfo.usingYarn;
  const helpUrl =
    "https://github.com/serverless-stack/serverless-stack#cdk-version-mismatch";

  const cdkVersion = cliInfo.cdkVersion;

  const mismatchedDeps = filterMismatchedVersion(
    packageJson.dependencies,
    cdkVersion
  );
  const mismatchedDevDeps = filterMismatchedVersion(
    packageJson.devDependencies,
    cdkVersion
  );

  if (mismatchedDeps.length === 0 && mismatchedDevDeps.length === 0) {
    return;
  }

  logger.info("");
  logger.error(
    `Mismatched versions of AWS CDK packages. Serverless Stack currently supports ${chalk.bold(
      cdkVersion
    )}. Fix using:\n`
  );

  if (mismatchedDeps.length > 0) {
    const depString = formatDepsForInstall(mismatchedDeps, cdkVersion);
    logger.info(
      usingYarn
        ? `  yarn add ${depString} --exact`
        : `  npm install ${depString} --save-exact`
    );
  }
  if (mismatchedDevDeps.length > 0) {
    const devDepString = formatDepsForInstall(mismatchedDevDeps, cdkVersion);
    logger.info(
      usingYarn
        ? `  yarn add ${devDepString} --dev --exact`
        : `  npm install ${devDepString} --save-dev --save-exact`
    );
  }

  logger.info(`\nLearn more about it here — ${helpUrl}\n`);
}

async function loadEsbuildConfigOverrides(customConfig) {
  // Handle deprecated string format
  customConfig = JSON.parse(JSON.stringify(customConfig || {}));
  // note: "esbuildConfig" used to take a string, a path to the user
  //       provided config file. With the new format, esbuildConfig is
  //       configured inline, and the external file can only be used
  //       to return "plugins" field.
  if (typeof customConfig === "string") {
    customConfig = { plugins: customConfig };
  }

  // Validate fields
  const disallowedKey = Object.keys(customConfig).find(
    (key) => !["define", "keepNames", "plugins"].includes(key)
  );
  if (disallowedKey) {
    throw new Error(
      `Cannot configure the "${disallowedKey}" option in "bundle.esbuildConfig". Only "define", "keepNames", and "plugins" options are currently supported.`
    );
  }

  // Handle loading plugins
  if (customConfig.plugins) {
    // validate custom esbuild plugins path
    customConfig.plugins = path.join(paths.appPath, customConfig.plugins);
    if (!fs.existsSync(customConfig.plugins)) {
      throw new Error(
        `Cannot find the esbuild config file at "${customConfig.plugins}"`
      );
    }
    // load plugins config from external file
    const ret = require(customConfig.plugins);
    const nonPluginsKey = Object.keys(ret).find((key) => key !== "plugins");
    if (nonPluginsKey) {
      throw new Error(
        `Cannot configure the "${nonPluginsKey}" option in "${customConfig.plugins}". Only the "plugins" option is currently supported.`
      );
    }
    customConfig.plugins = ret.plugins;
  }

  return customConfig;
}

function parseLintOutput(output) {
  const ret = output.match(/problems? \((\d+) errors?, (\d+) warnings?\)/);
  return ret
    ? { errorCount: parseInt(ret[1]), warningCount: parseInt(ret[2]) }
    : { errorCount: 1 };
}

function parseTypeCheckOutput(output) {
  const ret = output.match(/Found (\d+) errors?./);
  return ret ? { errorCount: parseInt(ret[1]) } : { errorCount: 1 };
}

//////////////////////
// Prepare CDK function
//////////////////////

async function prepareCdk(argv, cliInfo, config) {
  logger.info(chalk.grey("Preparing your SST app"));

  await writeConfig(config);

  await copyConfigFiles();
  await copyWrapperFiles();

  const inputFiles = await transpile(cliInfo, config);

  let lintOutput;
  if (config.lint) {
    lintOutput = await lint(inputFiles);
  }

  if (config.typeCheck) {
    await typeCheck(inputFiles);
  }

  return { inputFiles, lintOutput };
}

async function writeConfig(config) {
  await fs.writeJson(path.join(paths.appBuildPath, "sst-merged.json"), config);
}
function copyConfigFiles() {
  // Copy this file because we need it in the Lambda build process as well
  return fs.copy(
    path.join(paths.ownPath, "assets", "cdk-wrapper", "eslint.js"),
    path.join(paths.appBuildPath, "eslint.js")
  );
}
function copyWrapperFiles() {
  return fs.copy(
    path.join(paths.ownPath, "assets", "cdk-wrapper", "run.js"),
    path.join(paths.appBuildPath, "run.js")
  );
}

async function transpile(cliInfo, config) {
  const isTs = await checkFileExists(tsconfig);
  const appPackageJson = await getAppPackageJson();
  const external = getExternalModules(appPackageJson);

  runCdkVersionMatch(appPackageJson, cliInfo);

  if (isTs) {
    logger.info(chalk.grey("Detected tsconfig.json"));
  }

  // Get custom esbuild config
  const esbuildConfigOverrides = config.esbuildConfig
    ? await loadEsbuildConfigOverrides(config.esbuildConfig)
    : {};

  const metafile = path.join(buildDir, ".esbuild.json");
  const entryPoint = path.join(paths.appPath, config.main);

  if (!(await checkFileExists(entryPoint))) {
    throw new Error(
      `\nCannot find app handler. Make sure to add a "${config.main}" file.\n`
    );
  }

  // create output dir if it doesn't exist
  if (!(await checkFileExists(paths.appBuildPath)))
<<<<<<< HEAD
    await mkdir(paths.appBuildPath);
=======
    fs.mkdirSync(paths.appBuildPath);
>>>>>>> 32845826

  // write package.json that marks the build dir scripts as being commonjs
  // better would be to use .cjs endings for the scripts or better yet switch to ES modules internally
  // https://github.com/serverless-stack/serverless-stack/issues/1111
  const buildPackageJsonPath = path.join(paths.appBuildPath, "package.json");
  if (!(await checkFileExists(buildPackageJsonPath))) {
    require("fs").writeFileSync(
      buildPackageJsonPath,
      JSON.stringify({ type: "commonjs" })
    );
  }

  logger.info(chalk.grey("Transpiling source"));

  esbuildOptions = {
    external,
    metafile: true,
    bundle: true,
    format: "cjs",
    sourcemap: true,
    platform: "node",
    outdir: buildDir,
    logLevel: process.env.DEBUG ? "warning" : "error",
    entryPoints: [entryPoint],
    target: [getEsbuildTarget()],
    tsconfig: isTs ? tsconfig : undefined,
    color: process.env.NO_COLOR !== "true",
    ...esbuildConfigOverrides,
  };

  try {
    const result = await esbuild.build(esbuildOptions);
    require("fs").writeFileSync(metafile, JSON.stringify(result.metafile));
  } catch (e) {
    // Not printing to screen because we are letting esbuild print
    // the error directly
    logger.debug(e);
    throw new Error("There was a problem transpiling the source.");
  }

  return await getInputFilesFromEsbuildMetafile(metafile);
}
async function reTranspile() {
  await esbuild.build(esbuildOptions);
  const metafile = path.join(buildDir, ".esbuild.json");
  return await getInputFilesFromEsbuildMetafile(metafile);
}

async function lint(inputFiles) {
  inputFiles = inputFiles.filter(
    (file) =>
      file.indexOf("node_modules") === -1 &&
      (file.endsWith(".ts") || file.endsWith(".js"))
  );

  logger.info(chalk.grey("Linting source"));

  return new Promise((resolve, reject) => {
    let output = "";
    const cp = spawn(
      "node",
      [
        path.join(paths.appBuildPath, "eslint.js"),
        process.env.NO_COLOR === "true" ? "--no-color" : "--color",
        ...inputFiles,
      ],
      // Using the ownPath instead of the appPath because there are cases
      // where npm flattens the dependecies and this casues eslint to be
      // unable to find the parsers and plugins. The ownPath hack seems
      // to fix this issue.
      // https://github.com/serverless-stack/serverless-stack/pull/68
      // Steps to replicate, repo: https://github.com/jayair/sst-eu-example
      // Do `yarn add standard -D` and `sst build`
      { stdio: "pipe", cwd: paths.ownPath }
    );
    cp.stdout.on("data", (data) => {
      data = data.toString();
      output += data.endsWith("\n") ? data : `${data}\n`;
      process.stdout.write(data);
    });
    cp.stderr.on("data", (data) => {
      data = data.toString();
      output += data.endsWith("\n") ? data : `${data}\n`;
      process.stderr.write(data);
    });
    cp.on("close", (code) => {
      if (code === 0) {
        resolve(output);
      } else {
        reject(new Error("There was a problem linting the source."));
      }
    });
  });
}
async function typeCheck(inputFiles) {
  inputFiles = inputFiles.filter((file) => file.endsWith(".ts"));

  if (inputFiles.length === 0) {
    return;
  }

  logger.info(chalk.grey("Running type checker"));

  try {
    const { stdout, stderr } = await exec(
      [
        getTsBinPath(),
        "--pretty",
        process.env.NO_COLOR === "true" ? "false" : "true",
        "--noEmit",
      ].join(" "),
      { cwd: paths.appPath }
    );
    if (stdout) {
      logger.info(stdout);
    }
    if (stderr) {
      logger.info(stderr);
    }
  } catch (e) {
    if (e.stdout) {
      logger.info(e.stdout);
    } else if (e.stderr) {
      logger.info(e.stderr);
    } else {
      logger.info(e);
    }
    throw new Error("There was a problem type checking the source.");
  }
}

//////////////////////
// CDK command wrappers
//////////////////////

function diff(cdkOptions, stackNames) {
  return sstCore.diff(cdkOptions, stackNames);
}

function synth(cdkOptions) {
  return sstCore.synth(cdkOptions);
}

function destroyInit(cdkOptions, stackName) {
  return sstCore.destroyInit(cdkOptions, stackName);
}

function destroyPoll(cdkOptions, stackStates) {
  return sstCore.destroyPoll(cdkOptions, stackStates);
}

//////////////////////
// Deploy functions //
//////////////////////

async function getStaticSiteEnvironmentOutput() {
  // ie. environments outputs
  // [{
  //    id: "MyFrontend",
  //    path: "src/sites/react-app",
  //    stack: "dev-playground-another",
  //    environmentOutputs: {
  //      "REACT_APP_API_URL":"FrontendSSTSTATICSITEENVREACTAPPAPIURLFAEF5D8C",
  //      "ABC":"FrontendSSTSTATICSITEENVABC527391D2"
  //    }
  // }]
  const environmentDataPath = path.join(
    paths.appPath,
    paths.appBuildDir,
    "static-site-environment-output-keys.json"
  );
  return (await checkFileExists(environmentDataPath))
    ? await fs.readJson(environmentDataPath)
    : [];
}

async function deploy(cdkOptions, stackName) {
  logger.info(chalk.grey("Deploying " + (stackName ? stackName : "stacks")));

  // Initialize deploy
  let { stackStates, isCompleted } = await deployInit(cdkOptions, stackName);

  // Loop until deploy is complete
  do {
    // Get CFN events before update
    const prevEventCount = getDeployEventCount(stackStates);

    // Update deploy status
    const response = await deployPoll(cdkOptions, stackStates);
    stackStates = response.stackStates;
    isCompleted = response.isCompleted;

    // Wait for 5 seconds
    if (!isCompleted) {
      // Get CFN events after update. If events count did not change, we need to print out a
      // message to let users know we are still checking.
      const currEventCount = getDeployEventCount(stackStates);
      if (currEventCount === prevEventCount) {
        logger.info("Checking deploy status...");
      }

      await new Promise((resolve) => setTimeout(resolve, 5000));
    }
  } while (!isCompleted);

  // Print deploy result
  await printDeployResults(stackStates, cdkOptions);

  return stackStates.map((stackState) => ({
    name: stackState.name,
    status: stackState.status,
    errorMessage: stackState.errorMessage,
    outputs: stackState.outputs,
    exports: stackState.exports,
  }));
}
function deployInit(cdkOptions, stackName) {
  return sstCore.deployInit(cdkOptions, stackName);
}
function deployPoll(cdkOptions, stackStates) {
  return sstCore.deployPoll(cdkOptions, stackStates);
}
function getDeployEventCount(stackStates) {
  return stackStates.reduce(
    (acc, stackState) => acc + (stackState.events || []).length,
    0
  );
}
function formatStackDeployStatus(status) {
  return {
    failed: "failed",
    succeeded: "deployed",
    unchanged: "no changes",
    skipped: "not deployed",
  }[status];
}
async function printDeployResults(stackStates) {
  const environmentData = await getStaticSiteEnvironmentOutput();

  stackStates.forEach(
    ({ name, status, errorMessage, errorHelper, outputs, exports }) => {
      logger.info(`\nStack ${name}`);
      logger.info(`  Status: ${formatStackDeployStatus(status)}`);
      if (errorMessage) {
        logger.info(`  Error: ${errorMessage}`);
      }
      if (errorHelper) {
        logger.info(`  Helper: ${errorHelper}`);
      }

      // If this stack failed to deploy or other stacks failed before this stack
      // started the deploying, then "outputs" is undefined. Skip printing outputs.
      if (!outputs) {
        return;
      }

      // Print stack outputs
      const filteredKeys = filterOutputKeys(
        environmentData,
        name,
        outputs,
        exports
      );
      if (filteredKeys.length > 0) {
        logger.info("  Outputs:");
        filteredKeys
          .sort(array.getCaseInsensitiveStringSorter())
          .forEach((name) => logger.info(`    ${name}: ${outputs[name]}`));
      }

      // Print StaticSite environment outputs
      environmentData
        .filter(({ stack }) => stack === name)
        .forEach(({ id, environmentOutputs }) => {
          logger.info(`  ${id}:`);
          Object.keys(environmentOutputs)
            .sort(array.getCaseInsensitiveStringSorter())
            .forEach((name) =>
              logger.info(`    ${name}: ${outputs[environmentOutputs[name]]}`)
            );
        });

      // Print stack exports
      if (Object.keys(exports || {}).length > 0) {
        logger.info("  Exports:");
        Object.keys(exports)
          .sort(array.getCaseInsensitiveStringSorter())
          .forEach((name) => logger.info(`    ${name}: ${exports[name]}`));
      }
    }
  );
  logger.info("");
}
function filterOutputKeys(environmentData, stackName, outputs, exports) {
  // Filter out
  // - CDK exported outputs; and
  // - StaticSite environment outputs
  // This is b/c the output name looks long and ugly.
  return Object.keys(outputs).filter(
    (outputName) =>
      !filterOutputKeys_isStaticSiteEnv(
        environmentData,
        stackName,
        outputName
      ) && !filterOutputKeys_isCfnOutput(stackName, outputName, exports)
  );
}
function filterOutputKeys_isCfnOutput(stackName, outputName, exports) {
  // 2 requirements:
  // - Output starts with "ExportsOutput"
  // - Also has an export with name "$stackName:$outputName"
  return (
    outputName.startsWith("ExportsOutput") &&
    Object.keys(exports || {}).includes(`${stackName}:${outputName}`)
  );
}
function filterOutputKeys_isStaticSiteEnv(
  environmentData,
  stackName,
  outputName
) {
  return environmentData.find(
    ({ stack, environmentOutputs }) =>
      stack === stackName &&
      Object.values(environmentOutputs).includes(outputName)
  );
}

async function writeOutputsFile(stacksData, outputsFileWithPath) {
  // This is native CDK option. According to CDK documentation:
  //    If an outputs file has been specified, create the file path and write stack
  //    outputs to it once. Outputs are written after all stacks have been deployed.
  //    If a stack deployment fails, all of the outputs from successfully deployed
  //    stacks before the failure will still be written.

  const environmentData = await getStaticSiteEnvironmentOutput();

  const stackOutputs = stacksData.reduce((acc, { name, outputs, exports }) => {
    // Filter Cfn Outputs
    const filteredOutputKeys = filterOutputKeys(
      environmentData,
      name,
      outputs,
      exports
    );
    const filteredOutputs = filteredOutputKeys.reduce((acc, outputName) => {
      return {
        ...acc,
        [outputName]: outputs[outputName],
      };
    }, {});

    if (filteredOutputKeys.length > 0) {
      return { ...acc, [name]: filteredOutputs };
    }
    return acc;
  }, {});

  fs.ensureFileSync(outputsFileWithPath);
  await fs.writeJson(outputsFileWithPath, stackOutputs, {
    spaces: 2,
    encoding: "utf8",
  });
}

module.exports = {
  diff,
  synth,
  deploy,
  destroyInit,
  destroyPoll,
  writeOutputsFile,

  // Exported for unit tests
  _filterOutputKeys: filterOutputKeys,

  prepareCdk,
  reTranspile,
  writeConfig,

  sleep,
  getTsBinPath,
  getCdkBinPath,
  getEsbuildTarget,
  checkFileExists,
  parseLintOutput,
  parseTypeCheckOutput,
  loadEsbuildConfigOverrides,

  isGoRuntime,
  isNodeRuntime,
  isDotnetRuntime,
  isPythonRuntime,
};<|MERGE_RESOLUTION|>--- conflicted
+++ resolved
@@ -11,7 +11,6 @@
 
 const paths = require("./paths");
 const array = require("../../lib/array");
-const { mkdir } = require("fs/promises");
 
 const logger = sstCore.logger;
 
@@ -308,11 +307,7 @@
 
   // create output dir if it doesn't exist
   if (!(await checkFileExists(paths.appBuildPath)))
-<<<<<<< HEAD
-    await mkdir(paths.appBuildPath);
-=======
     fs.mkdirSync(paths.appBuildPath);
->>>>>>> 32845826
 
   // write package.json that marks the build dir scripts as being commonjs
   // better would be to use .cjs endings for the scripts or better yet switch to ES modules internally
